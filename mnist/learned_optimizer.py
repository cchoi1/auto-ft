--- conflicted
+++ resolved
@@ -32,7 +32,6 @@
         loss_fn = loss_fn(meta_params, net, lloss_info)
     else:
         loss_fn = nn.CrossEntropyLoss()
-    test_loss_fn = nn.CrossEntropyLoss()
 
     test_losses = []
     test_accs = []
@@ -40,9 +39,9 @@
     total = 0.0
     for step in range(inner_steps):
         # Adjust the learning rate with warmup
-        # for param_group in inner_opt.param_groups:
-        #     cumulative_step = iter * inner_steps + step
-        #     param_group['lr'] = get_lr(step, warmup_steps, inner_lr)
+        for param_group in inner_opt.param_groups:
+            cumulative_step = iter * inner_steps + step
+            param_group['lr'] = get_lr(step, warmup_steps, inner_lr)
 
         train_images, train_labels = train_images.to(device), train_labels.to(device)
         output = net(train_images)
@@ -63,11 +62,7 @@
 
         test_images, test_labels = test_images.to(device), test_labels.to(device)
         output = net(test_images)
-<<<<<<< HEAD
-        test_loss = test_loss_fn(output, test_labels)
-=======
         test_loss = F.cross_entropy(output, test_labels)
->>>>>>> 9fe2a626
         if np.isnan(test_loss.item()):
             print('inner OOD test loss is nan', step, iter)
             breakpoint()

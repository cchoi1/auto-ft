--- conflicted
+++ resolved
@@ -174,7 +174,6 @@
             torch.cuda.synchronize()
             time_counter["eval"].append(time.time() - start)
 
-<<<<<<< HEAD
     torch.cuda.synchronize()
     start = time.time()
     # if args.val_mini_batch_size is not None:
@@ -201,17 +200,16 @@
         ood_hp_sampler = SubsetRandomSampler(sampled_indices)
         dataloaders["ood_hp"] = get_dataloader(ood_hp_dataset.dataset, is_train=True, args=args, image_encoder=None, sampler=ood_hp_sampler)
 
+    if step + 1 == args.inner_steps:
+        torch.cuda.synchronize()
+        start = time.time()
+        val_metrics["meta_objective"] = evaluate_net(model, dataloaders["ood_hp"], ood_hp_dataset, args)
+        torch.cuda.synchronize()
+        time_counter["eval"].append(time.time() - start)
+
     val_metrics["last"] = evaluate_net(model, dataloaders["ood_hp"], ood_hp_dataset, args)
     torch.cuda.synchronize()
     time_counter["eval"].append(time.time() - start)
-=======
-        if step + 1 == args.inner_steps:
-            torch.cuda.synchronize()
-            start = time.time()
-            val_metrics["meta_objective"] = evaluate_net(model, dataloaders["ood_hp"], ood_hp_dataset, args)
-            torch.cuda.synchronize()
-            time_counter["eval"].append(time.time() - start)
->>>>>>> a46d4310
 
     print(f"    Time per inner step: {np.mean(time_counter['inner_step']):.3f} x {len(time_counter['inner_step'])} = {sum(time_counter['inner_step']):.3f}")
     print(f"    Time per backprop: {np.mean(time_counter['backprop']):.3f} x {len(time_counter['backprop'])} = {sum(time_counter['backprop']):.3f}")
@@ -306,6 +304,7 @@
         print(f"Saved scheduler to {sched_ckpt_path}")
         unwrapped_model = extract_from_data_parallel(model)
         unwrapped_model.save(os.path.join(args.save, f'checkpoint_{epoch}.pt'))
+        print(f"Saved model to {args.save}")
         del unwrapped_model
         torch.cuda.empty_cache()
 

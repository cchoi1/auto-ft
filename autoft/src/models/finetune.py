--- conflicted
+++ resolved
@@ -1,11 +1,7 @@
 import logging
 import os
 import time
-<<<<<<< HEAD
-import numpy as np
-=======
 from collections import defaultdict
->>>>>>> a9b7fa3f
 
 import numpy as np
 import torch
@@ -59,58 +55,6 @@
     return correct / total
 
 
-<<<<<<< HEAD
-# def inner_finetune(args, model, loss_fn, optimizer, dataloader, input_key, unlabeled_dataloader=None):
-#     inner_finetune_start_time = time.time()
-#     warmup_steps = args.warmup_length * args.accumulation_steps
-#     scheduler = cosine_lr(optimizer, args.lr, warmup_steps, args.inner_steps)
-#
-#     model.train()
-#     unlabeled_logits, pseudolabels = None, None
-#
-#     num_steps = args.inner_steps * args.accumulation_steps
-#     step = 0
-#     while step < num_steps:
-#         for batch in dataloader:
-#             if step >= num_steps:
-#                 break
-#             scheduler(step)
-#             if step % args.accumulation_steps == 0:
-#                 optimizer.zero_grad()
-#
-#             batch = maybe_dictionarize(batch)
-#             inputs = batch[input_key].cuda()
-#             labels = batch['labels'].cuda()
-#             if unlabeled_dataloader is not None:
-#                 unlabeled_batch = next(iter(unlabeled_dataloader))
-#                 unlabeled_batch = maybe_dictionarize(unlabeled_batch)
-#                 pseudolabels = unlabeled_logits.argmax(dim=-1)
-#             if args.ft_data is not None:
-#                 image, text = inputs, batch['metadata']
-#                 image_features, text_features, logit_scale = model(image, text)
-#             # logits, image_features, text_features, logit_scale = model(image, text)
-#
-#             if isinstance(loss_fn, LearnedLoss):
-#                 loss = loss_fn(model, logits, labels, image_features, text_features, logit_scale)
-#             else:
-#                 loss = loss_fn(logits, labels)
-#                 if args.unlabeled_id is not None:
-#                     loss += loss_fn(unlabeled_logits, pseudolabels)
-#             loss = loss / args.accumulation_steps
-#             loss.backward()
-#             if (step + 1) % args.accumulation_steps == 0:
-#                 torch.nn.utils.clip_grad_norm_(list(model.parameters()), 1.0)
-#                 optimizer.step()
-#             step += 1
-#
-#     torch.cuda.empty_cache()
-#     print(f"Time to finetune: {time.time() - inner_finetune_start_time:.3f}", flush=True)
-#
-#     return model
-
-
-def inner_finetune(args, model, loss_fn, optimizer, dataloader, input_key, unlabeled_dataloader=None, image_encoder=None):
-=======
 @torch.no_grad()
 def evaluate_net(net, dataloader, dataset, args):
     net = net.cuda()
@@ -143,7 +87,7 @@
         all_preds.append(outputs.cpu().clone().detach())
         if 'metadata' in data:
             all_metadata.extend(data['metadata'])
-    
+
     accuracy = (total_correct / total_samples) * 100
 
     # Concatenate all saved tensors
@@ -168,7 +112,6 @@
     return metrics
 
 def inner_finetune(args, model, loss_fn, optimizer, input_key, dataloaders, ood_hp_dataset, image_encoder=None):
->>>>>>> a9b7fa3f
     torch.cuda.synchronize()
     fn_start = time.time()
     model.train()
@@ -178,18 +121,18 @@
     unlabeled_logits, pseudolabels = None, None
     image_features, text_features, logit_scale = None, None, None
 
-<<<<<<< HEAD
     batch_prep_times, inner_step_times = [], []
     loss_times, backprop_times = [], []
-    print("num batches", len(dataloader))
-    for step, batch in enumerate(dataloader):
+    print("num batches", dataloaders["id"])
+    for step, batch in enumerate(dataloaders["id"]):
         torch.cuda.synchronize()
         start = time.time()
-=======
+        if step >= num_steps:
+            break
+        scheduler(step)
     time_counter = defaultdict(list)
     val_metrics = {}
     for step, batch in enumerate(dataloaders["id"]):
->>>>>>> a9b7fa3f
         if step >= num_steps:
             break
         scheduler(step)
@@ -197,21 +140,12 @@
         batch = maybe_dictionarize(batch)
         inputs = batch[input_key].cuda()
         labels = batch['labels'].cuda()
-<<<<<<< HEAD
         torch.cuda.synchronize()
         batch_prep_times.append(time.time() - start)
 
         torch.cuda.synchronize()
         start = time.time()
         # logits = utils.get_logits(inputs, model)
-=======
-
-        torch.cuda.synchronize()
-        start = time.time()
-        logits = utils.get_logits(inputs, model)
-
-        unlabeled_dataloader = dataloaders["unlabeled"]
->>>>>>> a9b7fa3f
         if unlabeled_dataloader is not None:
             unlabeled_batch = next(iter(unlabeled_dataloader))
             unlabeled_batch = maybe_dictionarize(unlabeled_batch)
@@ -219,35 +153,37 @@
             pseudolabels = unlabeled_logits.argmax(dim=-1)
         if args.ft_data is not None:
             image, text = inputs, batch['metadata']
-<<<<<<< HEAD
             # image_features, text_features, logit_scale = image_encoder(image, text)
         logits, image_features, text_features, logit_scale = model(image, text)
         torch.cuda.synchronize()
         inner_step_times.append(time.time() - start)
+        batch = maybe_dictionarize(batch)
+        inputs = batch[input_key].cuda()
+        labels = batch['labels'].cuda()
 
         torch.cuda.synchronize()
         start = time.time()
-        if isinstance(loss_fn, LearnedLoss):
-            # loss = loss_fn(logits, labels, model, unlabeled_logits, pseudolabels, image_features, text_features, logit_scale)
-            loss = loss_fn(model, logits, labels, image_features, text_features, logit_scale)
-=======
+        logits = utils.get_logits(inputs, model)
+
+        unlabeled_dataloader = dataloaders["unlabeled"]
+        if unlabeled_dataloader is not None:
+            unlabeled_batch = next(iter(unlabeled_dataloader))
+            unlabeled_batch = maybe_dictionarize(unlabeled_batch)
+            unlabeled_logits = utils.get_logits(unlabeled_batch[input_key].cuda(), model)
+            pseudolabels = unlabeled_logits.argmax(dim=-1)
+        if args.ft_data is not None:
+            image, text = inputs, batch['metadata']
             image_features, text_features, logit_scale = image_encoder(image, text)
         torch.cuda.synchronize()
         time_counter["inner_step"].append(time.time() - start)
 
         if isinstance(loss_fn, LearnedLoss) or isinstance(loss_fn, LayerwiseLoss):
             loss = loss_fn(logits, labels, model, unlabeled_logits, pseudolabels, image_features, text_features, logit_scale)
->>>>>>> a9b7fa3f
         else:
             loss = loss_fn(logits, labels)
             if args.unlabeled_id is not None:
                 loss += loss_fn(unlabeled_logits, pseudolabels)
         loss = loss / args.accumulation_steps
-<<<<<<< HEAD
-        torch.cuda.synchronize()
-        loss_times.append(time.time() - start)
-=======
->>>>>>> a9b7fa3f
 
         torch.cuda.synchronize()
         start = time.time()
@@ -257,19 +193,6 @@
             optimizer.step()
             optimizer.zero_grad()
         torch.cuda.synchronize()
-<<<<<<< HEAD
-        backprop_times.append(time.time() - start)
-    print(f"    Time per batch prep: {np.mean(batch_prep_times):.3f} x {len(batch_prep_times)} = {sum(batch_prep_times):.3f}", flush=True)
-    print(f"    Time per inner step: {np.mean(inner_step_times):.3f} x {len(inner_step_times)} = {sum(inner_step_times):.3f}", flush=True)
-    print(f"    Time per loss calc: {np.mean(loss_times):.3f} x {len(loss_times)} = {sum(loss_times):.3f}", flush=True)
-    print(f"    Time per backprop: {np.mean(backprop_times):.3f} x {len(backprop_times)} = {sum(backprop_times):.3f}", flush=True)
-
-    start = time.time()
-    torch.cuda.empty_cache()
-    print(f"    Time to empty cache: {time.time() - start:.3f}", flush=True)
-    print(f"    Total time before return: {time.time() - fn_start:.3f}", flush=True)
-    return model
-=======
         time_counter["backprop"].append(time.time() - start)
 
         if step + 1 in args.inner_loop_val_steps:
@@ -290,7 +213,6 @@
     print(f"    Time per eval: {np.mean(time_counter['eval']):.3f} x {len(time_counter['eval'])} = {sum(time_counter['eval']):.3f}", flush=True)
     print(f"  Total time for inner loop: {time.time() - fn_start:.3f}", flush=True)
     return model, val_metrics
->>>>>>> a9b7fa3f
 
 
 def find_latest_checkpoint(save_dir):
@@ -371,20 +293,11 @@
             batch_time = time.time() - start_time
             print_train_update(logger, print_every, total_steps, step, loss, batch_time, data_time)
 
-        # Save the checkpoint after each epoch
-        # checkpoint = {
-        #     'optimizer_state_dict': optimizer.state_dict(),
-        #     'scheduler_state_dict': scheduler.state_dict()
-        # }
-        # torch.save(checkpoint, os.path.join(args.save, f'opt_sched_checkpoint_{epoch}.pt'))
-        # print(f"Saved optimizer and scheduler to {args.save}/opt_sched_checkpoint_{epoch}.pt", flush=True)
-
-        eval_results = evaluate(model.module, args)
-        # eval_results = evaluate(encoder, classification_head, args)
-        all_eval_results[step] = eval_results
+        if args.id != "ImageNet":
+            eval_results = evaluate(model.module, args)
+            all_eval_results[step] = eval_results
         print(f"Epoch time: {time.time() - epoch_start_time:.3f}", flush=True)
         temp_model = extract_from_data_parallel(model)
-        # temp_model = ImageClassifier(encoder, classification_head)
         temp_model.save(os.path.join(args.save, f'checkpoint_{epoch}.pt'))
         print(f"Saved model to {args.save}", flush=True)
         del temp_model

import torch
import torch.nn as nn
import torch.nn.functional as F
from .utils import compute_hinge_loss
from clip.loss import ClipLoss
from src.models import utils

class LearnedLoss(nn.Module):
    def __init__(self, loss_terms, hyperparams, initial_net_params):
        super().__init__()
        self.loss_terms = loss_terms
        self.initial_net_params = [param.detach().cuda() for param in initial_net_params]
<<<<<<< HEAD
        if isinstance(hyperparams, list):
            hyperparams = torch.stack(hyperparams)
=======
        # print("Num params", len(self.initial_net_params))
>>>>>>> a9b7fa3f
        self.hyperparams = hyperparams.cuda().float()
        self.param_sum = sum(param.numel() for param in initial_net_params)
        self.clip_loss_fn = ClipLoss(local_loss=False, gather_with_grad=False, cache_labels=True, rank=0, world_size=1, use_horovod=False)

    def forward(self, model, logits, labels, image_features, text_features=None, logit_scale=None, unlabeled_image_features=None, pseudolabels=None):
        losses = []
        entropy_all = -(F.softmax(logits, dim=1) * F.log_softmax(logits, dim=1)).sum(dim=1)
        if "ce" in self.loss_terms:
            ce_loss = F.cross_entropy(logits, labels)
            losses.append(ce_loss)
        if "hinge" in self.loss_terms:
            hinge_loss = compute_hinge_loss(logits, labels)
            losses.append(hinge_loss)
        if "entropy" in self.loss_terms:
            entropy = entropy_all.mean()
            losses.append(entropy)
        if "dcm" in self.loss_terms:
            dcm_loss = ((logits.argmax(dim=1) != labels).float().detach() * entropy_all).mean()
            losses.append(dcm_loss)

        l1_zero_accum, l2_zero_accum, l1_init_accum, l2_init_accum = 0, 0, 0, 0
        for param, init_param in zip(model.parameters(), self.initial_net_params):
            l1_zero_accum += torch.abs(param).sum()
            l2_zero_accum += (param ** 2).sum()
            diff = param - init_param
            l1_init_accum += torch.abs(diff).sum()
            l2_init_accum += (diff ** 2).sum()
        l1_zero_accum /= self.param_sum
        l2_zero_accum /= self.param_sum
        l1_init_accum /= self.param_sum
        l2_init_accum /= self.param_sum
        if "l1zero" in self.loss_terms:
            losses.append(l1_zero_accum)
        if "l2zero" in self.loss_terms:
            losses.append(l2_zero_accum)
        if "l1init" in self.loss_terms:
            losses.append(l1_init_accum)
        if "l2init" in self.loss_terms:
            losses.append(l2_init_accum)
        del l1_zero_accum, l2_zero_accum, l1_init_accum, l2_init_accum; torch.cuda.empty_cache()

        if unlabeled_image_features is not None and pseudolabels is not None:
            unlabeled_logits = model.classification_head(unlabeled_image_features)
            unlabeled_ce_loss = F.cross_entropy(unlabeled_logits, pseudolabels)
            losses.append(unlabeled_ce_loss)
        if "flyp" in self.loss_terms:
            clip_loss = self.clip_loss_fn(image_features, text_features, logit_scale)
            losses.append(clip_loss)
<<<<<<< HEAD
        losses = torch.matmul(self.hyperparams, torch.stack(losses))

        return losses.mean()

=======
        loss = torch.dot(torch.stack(losses), self.hyperparams)
        del losses 
        torch.cuda.empty_cache()
>>>>>>> a9b7fa3f

# import torch
# import torch.nn as nn
# import torch.nn.functional as F
# from .utils import compute_hinge_loss
# from clip.loss import ClipLoss
#
# class LearnedLoss(nn.Module):
#     def __init__(self, loss_terms, hyperparams, initial_net_params):
#         super().__init__()
#         self.loss_terms = loss_terms
#         self.initial_net_params = [param.detach().cuda() for param in initial_net_params]
#         if isinstance(hyperparams, list):
#             hyperparams = torch.stack(hyperparams)
#         self.hyperparams = hyperparams.cuda().float()
#         self.param_sum = sum(param.numel() for param in initial_net_params)
#         self.clip_loss_fn = ClipLoss(local_loss=False, gather_with_grad=False, cache_labels=True, rank=0, world_size=1, use_horovod=False)
#
#     def forward(self, logits, labels, net, unlabeled_logits=None, pseudolabels=None, image_features=None, text_features=None, logit_scale=None):
#         losses = []
#         entropy_all = -(F.softmax(logits, dim=1) * F.log_softmax(logits, dim=1)).sum(dim=1)
#         if "ce" in self.loss_terms:
#             ce_loss = F.cross_entropy(logits, labels)
#             losses.append(ce_loss)
#         if "hinge" in self.loss_terms:
#             hinge_loss = compute_hinge_loss(logits, labels)
#             losses.append(hinge_loss)
#         if "entropy" in self.loss_terms:
#             entropy = entropy_all.mean()
#             losses.append(entropy)
#         if "dcm" in self.loss_terms:
#             dcm_loss = ((logits.argmax(dim=1) != labels).float().detach() * entropy_all).mean()
#             losses.append(dcm_loss)
#
#         l1_zero_accum, l2_zero_accum, l1_init_accum, l2_init_accum = 0, 0, 0, 0
#         for param, init_param in zip(net.parameters(), self.initial_net_params):
#             l1_zero_accum += torch.abs(param).sum()
#             l2_zero_accum += (param ** 2).sum()
#             diff = param - init_param
#             l1_init_accum += torch.abs(diff).sum()
#             l2_init_accum += (diff ** 2).sum()
#         l1_zero_accum /= self.param_sum
#         l2_zero_accum /= self.param_sum
#         l1_init_accum /= self.param_sum
#         l2_init_accum /= self.param_sum
#         if "l1_zero" in self.loss_terms:
#             losses.append(l1_zero_accum)
#         if "l2_zero" in self.loss_terms:
#             losses.append(l2_zero_accum)
#         if "l1_init" in self.loss_terms:
#             losses.append(l1_init_accum)
#         if "l2_init" in self.loss_terms:
#             losses.append(l2_init_accum)
#
#         if unlabeled_logits is not None and pseudolabels is not None:
#             unlabeled_ce_loss = F.cross_entropy(unlabeled_logits, pseudolabels)
#             losses.append(unlabeled_ce_loss)
#         if image_features is not None and text_features is not None and logit_scale is not None:
#             clip_loss = self.clip_loss_fn(image_features, text_features, logit_scale)
#             losses.append(clip_loss)
#         losses = torch.matmul(self.hyperparams, torch.stack(losses))
#         del losses; torch.cuda.empty_cache()
#
#         return losses.mean()<|MERGE_RESOLUTION|>--- conflicted
+++ resolved
@@ -10,12 +10,8 @@
         super().__init__()
         self.loss_terms = loss_terms
         self.initial_net_params = [param.detach().cuda() for param in initial_net_params]
-<<<<<<< HEAD
         if isinstance(hyperparams, list):
             hyperparams = torch.stack(hyperparams)
-=======
-        # print("Num params", len(self.initial_net_params))
->>>>>>> a9b7fa3f
         self.hyperparams = hyperparams.cuda().float()
         self.param_sum = sum(param.numel() for param in initial_net_params)
         self.clip_loss_fn = ClipLoss(local_loss=False, gather_with_grad=False, cache_labels=True, rank=0, world_size=1, use_horovod=False)
@@ -64,77 +60,8 @@
         if "flyp" in self.loss_terms:
             clip_loss = self.clip_loss_fn(image_features, text_features, logit_scale)
             losses.append(clip_loss)
-<<<<<<< HEAD
         losses = torch.matmul(self.hyperparams, torch.stack(losses))
 
         return losses.mean()
 
-=======
-        loss = torch.dot(torch.stack(losses), self.hyperparams)
-        del losses 
-        torch.cuda.empty_cache()
->>>>>>> a9b7fa3f
-
-# import torch
-# import torch.nn as nn
-# import torch.nn.functional as F
-# from .utils import compute_hinge_loss
-# from clip.loss import ClipLoss
-#
-# class LearnedLoss(nn.Module):
-#     def __init__(self, loss_terms, hyperparams, initial_net_params):
-#         super().__init__()
-#         self.loss_terms = loss_terms
-#         self.initial_net_params = [param.detach().cuda() for param in initial_net_params]
-#         if isinstance(hyperparams, list):
-#             hyperparams = torch.stack(hyperparams)
-#         self.hyperparams = hyperparams.cuda().float()
-#         self.param_sum = sum(param.numel() for param in initial_net_params)
-#         self.clip_loss_fn = ClipLoss(local_loss=False, gather_with_grad=False, cache_labels=True, rank=0, world_size=1, use_horovod=False)
-#
-#     def forward(self, logits, labels, net, unlabeled_logits=None, pseudolabels=None, image_features=None, text_features=None, logit_scale=None):
-#         losses = []
-#         entropy_all = -(F.softmax(logits, dim=1) * F.log_softmax(logits, dim=1)).sum(dim=1)
-#         if "ce" in self.loss_terms:
-#             ce_loss = F.cross_entropy(logits, labels)
-#             losses.append(ce_loss)
-#         if "hinge" in self.loss_terms:
-#             hinge_loss = compute_hinge_loss(logits, labels)
-#             losses.append(hinge_loss)
-#         if "entropy" in self.loss_terms:
-#             entropy = entropy_all.mean()
-#             losses.append(entropy)
-#         if "dcm" in self.loss_terms:
-#             dcm_loss = ((logits.argmax(dim=1) != labels).float().detach() * entropy_all).mean()
-#             losses.append(dcm_loss)
-#
-#         l1_zero_accum, l2_zero_accum, l1_init_accum, l2_init_accum = 0, 0, 0, 0
-#         for param, init_param in zip(net.parameters(), self.initial_net_params):
-#             l1_zero_accum += torch.abs(param).sum()
-#             l2_zero_accum += (param ** 2).sum()
-#             diff = param - init_param
-#             l1_init_accum += torch.abs(diff).sum()
-#             l2_init_accum += (diff ** 2).sum()
-#         l1_zero_accum /= self.param_sum
-#         l2_zero_accum /= self.param_sum
-#         l1_init_accum /= self.param_sum
-#         l2_init_accum /= self.param_sum
-#         if "l1_zero" in self.loss_terms:
-#             losses.append(l1_zero_accum)
-#         if "l2_zero" in self.loss_terms:
-#             losses.append(l2_zero_accum)
-#         if "l1_init" in self.loss_terms:
-#             losses.append(l1_init_accum)
-#         if "l2_init" in self.loss_terms:
-#             losses.append(l2_init_accum)
-#
-#         if unlabeled_logits is not None and pseudolabels is not None:
-#             unlabeled_ce_loss = F.cross_entropy(unlabeled_logits, pseudolabels)
-#             losses.append(unlabeled_ce_loss)
-#         if image_features is not None and text_features is not None and logit_scale is not None:
-#             clip_loss = self.clip_loss_fn(image_features, text_features, logit_scale)
-#             losses.append(clip_loss)
-#         losses = torch.matmul(self.hyperparams, torch.stack(losses))
-#         del losses; torch.cuda.empty_cache()
-#
-#         return losses.mean()+        return loss